import os
import sys
import platform
import subprocess
import multiprocessing

from pathlib import Path

from setuptools import setup, Extension, find_packages
from setuptools.command.build_ext import build_ext

# Setuptools calls cmake, which takes care of further
# C++ dependency resolution and the extension build.

# Inspired by:
# https://gist.github.com/hovren/5b62175731433c741d07ee6f482e2936
# https://www.benjack.io/2018/02/02/python-cpp-revisited.html
# Thanks a lot, very helpful :)


class CMakeExtension(Extension):
    def __init__(self, name):
        Extension.__init__(self, name, sources=[])


class CMakeBuild(build_ext):

    def run(self):

        try:
            _ = subprocess.check_output(['cmake', '--version'])
        except OSError:
            raise RuntimeError(
                "CMake must be installed to build the following extensions: " +
                ", ".join(e.name for e in self.extensions))

        # preparing cmake arguments

        cmake_args = [
            ('-DCMAKE_LIBRARY_OUTPUT_DIRECTORY='
                + os.path.abspath(self.build_temp)),
            '-DPYTHON_EXECUTABLE=' + sys.executable
        ]

        # determining build type

        cfg = 'Debug' if self.debug else 'Release'
        self.build_args = ['--config', cfg]

        cmake_args += ['-DCMAKE_BUILD_TYPE=' + cfg]

        # parallelize compilation, if using make files

        if not platform.system() == "Windows":
            cpu_count = multiprocessing.cpu_count()
            self.build_args += ['--', '-j{}'.format(cpu_count)]

        # additional flags

        env = os.environ.copy()
        env['CXXFLAGS'] = '{} -DVERSION_INFO=\\"{}\\"'.format(
                                env.get('CXXFLAGS', ''),
                                self.distribution.get_version())

        if not os.path.exists(self.build_temp):
            os.makedirs(self.build_temp)

        # call cmake to configure and build

        cmake_dir = os.path.abspath(os.path.dirname(__file__))

        subprocess.check_call(['cmake', cmake_dir] + cmake_args,
                              cwd=self.build_temp,
                              env=env)

        cmake_cmd = ['cmake', '--build', '.'] + self.build_args

        subprocess.check_call(cmake_cmd, cwd=self.build_temp)

        # move from temp. build dir to final position

        for ext in self.extensions:

            build_temp = Path(self.build_temp).resolve()
            dest_path = Path(self.get_ext_fullpath(ext.name)).resolve()
            source_path = build_temp / self.get_ext_filename(ext.name)

            dest_directory = dest_path.parents[0]
            dest_directory.mkdir(parents=True, exist_ok=True)

            self.copy_file(source_path, dest_path)


with open("README.md", "r", encoding="utf-8") as fh:
    readme = fh.read()


setup(name="imviz",
<<<<<<< HEAD
      version="0.1.16",
=======
      version="0.1.15",
>>>>>>> e635c1fd
      description="Pythonic bindings for imgui/implot",
      url="https://github.com/joruof/imviz",
      author="Jona Ruof",
      author_email="jona.ruof@uni-ulm.de",
      license="MIT",
      zip_safe=False,
      long_description=readme,
      long_description_content_type="text/markdown",
      python_requires=">=3.6",
      packages=find_packages(),
      ext_modules=[CMakeExtension("cppimviz")],
      cmdclass=dict(build_ext=CMakeBuild),
      include_package_data=True,
      )<|MERGE_RESOLUTION|>--- conflicted
+++ resolved
@@ -96,11 +96,7 @@
 
 
 setup(name="imviz",
-<<<<<<< HEAD
       version="0.1.16",
-=======
-      version="0.1.15",
->>>>>>> e635c1fd
       description="Pythonic bindings for imgui/implot",
       url="https://github.com/joruof/imviz",
       author="Jona Ruof",

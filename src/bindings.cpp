--- conflicted
+++ resolved
@@ -1201,8 +1201,6 @@
     m.def("begin_popup", [&](std::string label) {
         return ImGui::BeginPopup(label.c_str());
     });
-<<<<<<< HEAD
-=======
 
     m.def("end_popup", ImGui::EndPopup);
 
@@ -1223,5 +1221,4 @@
         return result;
         */
     });
->>>>>>> b4035ffc
 }
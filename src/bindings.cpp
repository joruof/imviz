--- conflicted
+++ resolved
@@ -23,11 +23,7 @@
 
 namespace py = pybind11;
 
-<<<<<<< HEAD
-struct PyImPlot {
-=======
 struct ImViz {
->>>>>>> 979c50dc
 
     GLFWwindow* window = nullptr;
 
@@ -53,11 +49,7 @@
         window = glfwCreateWindow(
                 800,
                 600,
-<<<<<<< HEAD
-                "imvis",
-=======
                 "imviz",
->>>>>>> 979c50dc
                 nullptr,
                 nullptr);
 
@@ -234,22 +226,13 @@
 
 PYBIND11_MODULE(imviz, m) {
 
-<<<<<<< HEAD
     m.def("wait", [&](bool vsync) {
-        plt.doUpdate(vsync);
-        glfwPollEvents();
-        plt.prepareUpdate();
-        return !glfwWindowShouldClose(plt.window);
-    },
-    py::arg("vsync") = true);
-=======
-    m.def("wait", [&]() {
-        viz.doUpdate();
+        viz.doUpdate(vsync);
         glfwPollEvents();
         viz.prepareUpdate();
         return !glfwWindowShouldClose(viz.window);
-    });
->>>>>>> 979c50dc
+    },
+    py::arg("vsync") = true);
 
     /*
      * This needs some work until functional.
@@ -313,7 +296,6 @@
 
         return ImGui::Button(title.c_str());
     },
-<<<<<<< HEAD
     py::arg("title") = "");
 
     m.def("begin", [&](std::string title, bool* open) {
@@ -327,14 +309,6 @@
 
         ImGui::End();
     });
-
-    m.def("button", [&](std::string title) {
-
-        return ImGui::Button(title.c_str());
-    },
-=======
->>>>>>> 979c50dc
-    py::arg("title"));
 
     m.def("text", [&](std::string str, std::vector<float> c) {
 
@@ -388,7 +362,6 @@
     }, 
     py::arg("title"),
     py::arg("obj"));
-<<<<<<< HEAD
 
     m.def("slider", [&](std::string title, float& value, float min, float max) {
         
@@ -409,14 +382,6 @@
                 std::string title,
                 py::list selection) {
 
-=======
-
-    m.def("dataframe", [&](
-                py::object frame,
-                std::string title,
-                py::list selection) {
-
->>>>>>> 979c50dc
         py::list keys = frame.attr("keys")();
         py::function itemFunc = frame.attr("__getitem__");
         py::array index = frame.attr("index");
@@ -600,11 +565,7 @@
     py::arg("x"),
     py::arg("y") = py::array(),
     py::arg("fmt") = "-",
-<<<<<<< HEAD
-    py::arg("label") = "line");
-=======
     py::arg("label") = "line",
     py::arg("shade") = py::array(),
     py::arg("shade_alpha") = 0.3f);
->>>>>>> 979c50dc
 }